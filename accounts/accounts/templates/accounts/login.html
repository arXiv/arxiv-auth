{% extends "accounts/base.html" %}

{% block inner_content %}
<div class="columns">
  <div class="column">
    <h1>Log in to arXiv.org</h1>

<<<<<<< HEAD
    <form action="{{ url_for('ui.login') }}" method="POST" class="breathe-vertical">
=======
    <form action="{{ url_for('ui.login') }}?next_page={{ next_page }}" method="POST">
>>>>>>> b02486a8
      {{ form.csrf_token }}
      <fieldset class="fieldset {% if error %}is-danger{% endif %}">
        <legend class="title is-4 has-text-weight-semibold">If you're already registered</legend>
        {% if error %}
          <div class="message is-danger">
            <div class="message-body">
              <p><span class="icon has-text-danger"><i class="fa fa-warning"></i></span> {{ error }}</p>
            </div>
          </div>
        {% endif %}
        <div class="field">
          <div class="control">
            {{ form.username.label(class="label") }}
            {% if error %}
              {{ form.username(class="input is-medium is-danger")|safe }}
            {% else %}
              {{ form.username(class="input is-medium")|safe }}
            {% endif %}
          </div>
        </div>
        <div class="field">
          <div class="control">
            {{ form.password.label(class="label") }}
            {% if error %}
              {{ form.password(class="input is-medium is-danger")|safe }}
            {% else %}
              {{ form.password(class="input is-medium")|safe }}
            {% endif %}
          </div>
        </div>

        <div class="control">
          <input type="submit" value="Submit" class="button is-link"></input>
        </div>
      </fieldset>
    </form>

    <h2>If you've never logged in to arXiv.org</h2>
      <p><a class="button is-link" href="{{ url_for('register') }}">Register for the first time</a></p>
      <p>Registration is required to submit or update papers.</p>
  </div>
  <div class="column">
    <!-- Empty column, to bisect page. -->
  </div>
</div>
{% endblock inner_content %}<|MERGE_RESOLUTION|>--- conflicted
+++ resolved
@@ -5,11 +5,7 @@
   <div class="column">
     <h1>Log in to arXiv.org</h1>
 
-<<<<<<< HEAD
-    <form action="{{ url_for('ui.login') }}" method="POST" class="breathe-vertical">
-=======
-    <form action="{{ url_for('ui.login') }}?next_page={{ next_page }}" method="POST">
->>>>>>> b02486a8
+    <form action="{{ url_for('ui.login') }}?next_page={{ next_page }}" method="POST" class="breathe-vertical">
       {{ form.csrf_token }}
       <fieldset class="fieldset {% if error %}is-danger{% endif %}">
         <legend class="title is-4 has-text-weight-semibold">If you're already registered</legend>
