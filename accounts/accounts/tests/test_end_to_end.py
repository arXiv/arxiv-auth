"""End-to-end tests, via requests to the user interface."""

from flask import request, Blueprint
from unittest import TestCase
from datetime import datetime
from pytz import timezone, UTC
from dateutil.parser import parse
import os
import hashlib
from base64 import b64encode
from urllib.parse  import quote_plus

from arxiv import status
#from accounts.services import legacy, users
from arxiv_auth.legacy import util, models
from accounts.factory import create_web_app


import urllib

from hypothesis import given, settings
from hypothesis import strategies as st
import string


EASTERN = timezone('US/Eastern')

def _parse_cookies(cookie_data):
    cookies = {}
    for cdata in cookie_data:
        parts = cdata.split('; ')
        data = parts[0]
        key, value = data[:data.index('=')], data[data.index('=') + 1:]
        extra = {
            part[:part.index('=')]: part[part.index('=') + 1:]
            for part in parts[1:] if '=' in part
        }
        cookies[key] = dict(value=value, **extra)
    return cookies

blueprint = Blueprint('testauth', __name__)

@blueprint.route('/test_auth')
def auth_check():
    if hasattr(request, 'auth') and request.auth:
        return {}, status.HTTP_200_OK, {}
    else:
        return {}, status.HTTP_401_UNAUTHORIZED, {}


class TestLoginLogoutRoutes(TestCase):
    """Test logging in and logging out."""

    @classmethod
    def setUpClass(self):
        self.secret = 'bazsecret'
        self.db = 'db.sqlite'
        self.expiry = 500

    def setUp(self):
        self.ip_address = '10.1.2.3'
        os.environ['ARXIV_AUTH_DEBUG'] = '1'
        os.environ['CLASSIC_COOKIE_NAME'] = 'foo_tapir_session'
        os.environ['AUTH_SESSION_COOKIE_NAME'] = 'baz_session'
        os.environ['AUTH_SESSION_COOKIE_SECURE'] = '0'
        os.environ['SESSION_DURATION'] = str(self.expiry)
        os.environ['JWT_SECRET'] = self.secret
        os.environ['CLASSIC_DATABASE_URI'] = f'sqlite:///{self.db}'
        os.environ['CLASSIC_SESSION_HASH'] = 'xyz1234'
        os.environ['SQLALCHEMY_DATABASE_URI'] = f'sqlite:///{self.db}'
        os.environ['REDIS_FAKE'] = '1'

        self.environ_base = {'REMOTE_ADDR': self.ip_address}
        self.app = create_web_app()
        self.app.register_blueprint(blueprint)

        with self.app.app_context():
            util.drop_all()
            util.create_all()

            with util.transaction() as session:
                # We have a good old-fashioned user.
                db_user = models.DBUser(
                    user_id=1,
                    first_name='first',
                    last_name='last',
                    suffix_name='iv',
                    email='first@last.iv',
                    policy_class=2,
                    flag_edit_users=1,
                    flag_email_verified=1,
                    flag_edit_system=0,
                    flag_approved=1,
                    flag_deleted=0,
                    flag_banned=0,
                    tracking_cookie='foocookie',
                )
                db_nick = models.DBUserNickname(
                    nick_id=1,
                    nickname='foouser',
                    user_id=1,
                    user_seq=1,
                    flag_valid=1,
                    role=0,
                    policy=0,
                    flag_primary=1
                )
                db_demo = models.DBProfile(
                    user_id=1,
                    country='US',
                    affiliation='Cornell U.',
                    url='http://example.com/bogus',
                    rank=2,
                    original_subject_classes='cs.OH',
                    )
                salt = b'fdoo'
                password = b'thepassword'
                hashed = hashlib.sha1(salt + b'-' + password).digest()
                encrypted = b64encode(salt + hashed)
                db_password = models.DBUserPassword(
                    user_id=1,
                    password_storage=2,
                    password_enc=encrypted
                )
                session.add(db_user)
                session.add(db_password)
                session.add(db_nick)
                session.add(db_demo)

    def tearDown(self):
        with self.app.app_context():
            util.drop_all()
        try:
            os.remove(self.db)
        except FileNotFoundError:
            pass

    def test_get_login(self):
        """GET request to /login returns the login form."""
        client = self.app.test_client()
        response = client.get('/login')
        self.assertEqual(response.status_code, status.HTTP_200_OK)
        self.assertEqual(response.content_type, 'text/html; charset=utf-8')

    def test_post_login(self):
        """POST request to /login with valid form data returns redirect."""
        client = self.app.test_client()
        client.environ_base = self.environ_base
        form_data = {'username': 'foouser', 'password': 'thepassword'}
        next_page = '/foo'
        response = client.post(f'/login?next_page={next_page}', data=form_data)
        self.assertEqual(response.status_code, status.HTTP_303_SEE_OTHER)

        assert next_page in response.headers['Location'] #  redirect should point at value of `next_page` param
        cookies = _parse_cookies(response.headers.getlist('Set-Cookie'))

        cookie_name = self.app.config['AUTH_SESSION_COOKIE_NAME']
        self.assertIn(cookie_name, cookies, "Sets cookie for authn session.")

        classic_cookie_name = self.app.config['CLASSIC_COOKIE_NAME']
        self.assertIn(classic_cookie_name, cookies, "Sets classic cookie")

        cookie = cookies[cookie_name]
        classic_cookie = cookies[classic_cookie_name]

        # Verify that the domain is correct.
        self.assertEqual(cookie['Domain'], 'arxiv.org', 'Domain is set')
        self.assertEqual(classic_cookie['Domain'], 'arxiv.org',
                         'Domain is set')

        # Verify that the correct expiry is set.
        self.assertEqual(int(cookie['Max-Age']), self.expiry - 1)
        self.assertEqual(int(classic_cookie['Max-Age']), self.expiry - 1)

        expires_in = (parse(cookie['Expires']) - datetime.now(UTC)).seconds
        classic_expires_in = (parse(classic_cookie['Expires'])
                              - datetime.now(UTC)).seconds
        self.assertLess(expires_in - self.expiry, 2)
        self.assertLess(classic_expires_in - self.expiry, 2)

        # Verify that the expiry is not set in the database. This is kind of
        # a weird "feature" of the classic auth system.
        with self.app.app_context():
            with util.transaction() as session:
                db_session = session.query(models.DBSession) \
                    .filter(models.DBSession.user_id == 1) \
                    .order_by(models.DBSession.session_id.desc()) \
                    .first()
                self.assertEqual(db_session.end_time, 0)


    def test_post_login_continuation_byte(self):
        """POST with data that cannot be encoded as utf8 ARXIVNG-4743"""
        client = self.app.test_client()
        client.environ_base = self.environ_base
        form_data = {'username': 'foouser',
                     'password': '\xD8\x01\xDC\x37'}
        next_page = '/foo'
        response = client.post(f'/login?next_page={next_page}', data=form_data)
        self.assertEqual(response.status_code, status.HTTP_400_BAD_REQUEST)

    def test_post_login_bad_data(self):
        """POST /login with bad form data ARXIVNG-4743"""
        client = self.app.test_client()
        client.environ_base = self.environ_base
        form_data = {'username':
                     '\xd1\x85\xd1\x85\xd1\x85\xd1\x82\xd0\xb5\xd0\xbd\xd1\x82\xd0\xb0\xd1\x81\xd0\xbe\xd0\xbd',
                     'password': 'thepassword'}
        next_page = '/foo'
        response = client.post(f'/login?next_page={next_page}', data=form_data)
        self.assertEqual(response.status_code, status.HTTP_400_BAD_REQUEST)

    def test_login_get_something_protected(self):
        """User logs in, then reqeusts an auth protected page"""
        client = self.app.test_client()
        response = client.get('/test_auth')
        assert response.status_code == status.HTTP_401_UNAUTHORIZED

        form_data = {'username': 'foouser', 'password': 'thepassword'}
        response = client.post('/login', data=form_data)
        self.assertEqual(response.status_code, status.HTTP_303_SEE_OTHER)
        assert response.headers.getlist('Set-Cookie')

        # the flask client should keep cookies but werkzeug won't let us set domain to
        # localhost so we have to work around like this.
        auth_cookie_name = self.app.config['AUTH_SESSION_COOKIE_NAME']
        cookie = _parse_cookies(response.headers.getlist('Set-Cookie'))[auth_cookie_name]
        client.set_cookie(key=auth_cookie_name, value=cookie['value'], domain='localhost')

        legacy_cookie_name = self.app.config['CLASSIC_COOKIE_NAME']
        cookie = _parse_cookies(response.headers.getlist('Set-Cookie'))[legacy_cookie_name]
        client.set_cookie(key=legacy_cookie_name, value=cookie['value'], domain='localhost')

        next_page = 'https://arxiv.org/some_sort_of_next_page?cheeseburger=yes%20please'
        response = client.get('/login?next_page=' + quote_plus(next_page))
        assert response.status_code == status.HTTP_303_SEE_OTHER
        assert response.headers['Location'] == next_page

        response = client.get('/test_auth')
        assert response.status_code == status.HTTP_200_OK

    def test_already_logged_in_redirect(self):
        """User logs in, then reqeusts /login again and should be redirected"""
        client = self.app.test_client()
        form_data = {'username': 'foouser', 'password': 'thepassword'}
        response = client.post('/login', data=form_data)
        self.assertEqual(response.status_code, status.HTTP_303_SEE_OTHER)
        assert response.headers.getlist('Set-Cookie')

        # the flask client should keep cookies but werkzeug won't let us set domain to
        # localhost so we have to work around like this.
        auth_cookie_name = self.app.config['AUTH_SESSION_COOKIE_NAME']
        cookie = _parse_cookies(response.headers.getlist('Set-Cookie'))[auth_cookie_name]
        client.set_cookie(key=auth_cookie_name, value=cookie['value'], domain='localhost')

        legacy_cookie_name = self.app.config['CLASSIC_COOKIE_NAME']
        cookie = _parse_cookies(response.headers.getlist('Set-Cookie'))[legacy_cookie_name]
        client.set_cookie(key=legacy_cookie_name, value=cookie['value'], domain='localhost')

        next_page = 'https://arxiv.org/some_sort_of_next_page?cheeseburger=yes%20please'
        response = client.get('/login?next_page=' + quote_plus(next_page))
        assert response.status_code == status.HTTP_303_SEE_OTHER
        assert response.headers['Location'] == next_page

    def test_post_login_baddata(self):
        """POST request to /login with invalid data returns 400."""
        form_data = {'username': 'foouser', 'password': 'notthepassword'}
        client = self.app.test_client()
        response = client.post('/login', data=form_data)
        self.assertEqual(response.status_code, status.HTTP_400_BAD_REQUEST)

    def test_login_logout(self):
        """User logs in and then logs out."""
        client = self.app.test_client()
        client.environ_base = self.environ_base
        form_data = {'username': 'foouser', 'password': 'thepassword'}

        # Werkzeug should keep the cookies around for the next request.
        response = client.post('/login', data=form_data)
        cookies = _parse_cookies(response.headers.getlist('Set-Cookie'))

        cookie_name = self.app.config['AUTH_SESSION_COOKIE_NAME']
        self.assertIn(cookie_name, cookies, "Sets cookie for authn session.")

        classic_cookie_name = self.app.config['CLASSIC_COOKIE_NAME']
        self.assertIn(classic_cookie_name, cookies, "Sets classic cookie")

        cookie = cookies[cookie_name]
        classic_cookie = cookies[classic_cookie_name]

        # Verify that the domain is correct.
        self.assertEqual(cookie['Domain'], 'arxiv.org', 'Domain is set')
        self.assertEqual(classic_cookie['Domain'], 'arxiv.org', 'Domain is set')

        # Verify that the correct expiry is set.
        self.assertEqual(int(cookie['Max-Age']), self.expiry - 1)
        self.assertEqual(int(classic_cookie['Max-Age']), self.expiry - 1)

        expires_in = (parse(cookie['Expires']) - datetime.now(UTC)).seconds
        classic_expires_in = (parse(classic_cookie['Expires'])
                              - datetime.now(UTC)).seconds
        self.assertLess(expires_in - self.expiry, 2)
        self.assertLess(classic_expires_in - self.expiry, 2)

        # Verify that the expiry is not set in the database. This is kind of
        # a weird "feature" of the classic auth system.
        with self.app.app_context():
            with util.transaction() as session:
                db_session = session.query(models.DBSession) \
                    .filter(models.DBSession.user_id == 1) \
                    .order_by(models.DBSession.session_id.desc()) \
                    .first()
                self.assertEqual(db_session.end_time, 0)

        response = client.get('/logout')
        assert response.status_code == 303
        logout_cookies = _parse_cookies(response.headers.getlist('Set-Cookie'))
        cookie = logout_cookies[cookie_name]
        classic_cookie = logout_cookies[classic_cookie_name]

        self.assertEqual(cookie['value'], '', 'Session cookie is unset')
        self.assertEqual(cookie['Max-Age'], '0', 'Session cookie is expired')
        self.assertLessEqual(parse(cookie['Expires']), datetime.now(UTC),
                             "Session cookie is expired")
        self.assertEqual(cookie['Domain'], 'arxiv.org', 'Domain is set')

        self.assertEqual(classic_cookie['value'], '',
                         'Classic cookie is unset')
        self.assertEqual(classic_cookie['Max-Age'], '0',
                         'Classic session cookie is expired')
        self.assertLessEqual(parse(classic_cookie['Expires']),
                             datetime.now(UTC),
                             'Classic session cookie is expired')
        self.assertEqual(classic_cookie['Domain'], 'arxiv.org',
                         'Domain is set')

        # Verify that the expiry is set in the database.
        with self.app.app_context():
            with util.transaction() as session:
                db_session = session.query(models.DBSession) \
                    .filter(models.DBSession.user_id == 1) \
                    .order_by(models.DBSession.session_id.desc()) \
                    .first()
                self.assertLessEqual(
                    datetime.fromtimestamp(db_session.end_time, tz=UTC),
                    datetime.now(UTC)
                )

    def test_logout_clears_legacy_submit_cookie(self):
        """When the user logs out, the legacy submit cookie is unset."""
        client = self.app.test_client()
        form_data = {'username': 'foouser', 'password': 'thepassword'}

        # Werkzeug should keep the cookies around for the next request.
        response = client.post('/login', data=form_data)
        cookies = _parse_cookies(response.headers.getlist('Set-Cookie'))

        cookie_name = self.app.config['AUTH_SESSION_COOKIE_NAME']
        classic_cookie_name = self.app.config['CLASSIC_COOKIE_NAME']

        client.set_cookie(key='submit_session', value='12345678')
        self.assertIn(cookie_name, cookies, "Sets cookie for authn session.")
        self.assertIn(classic_cookie_name, cookies,
                      "Sets cookie for classic sessions.")

        cookie = cookies[cookie_name]
        classic_cookie = cookies[classic_cookie_name]

        # Verify that the domain is correct.
        self.assertEqual(cookie['Domain'], 'arxiv.org', 'Domain is set')
        self.assertEqual(classic_cookie['Domain'], 'arxiv.org',
                         'Domain is set')

        # Verify that the correct expiry is set.
        self.assertEqual(int(cookie['Max-Age']), self.expiry - 1)
        self.assertEqual(int(classic_cookie['Max-Age']), self.expiry - 1)

        expires_in = (parse(cookie['Expires']) - datetime.now(UTC)).seconds
        classic_expires_in = (parse(classic_cookie['Expires'])
                              - datetime.now(UTC)).seconds
        self.assertLess(expires_in - self.expiry, 2)
        self.assertLess(classic_expires_in - self.expiry, 2)

        # Now log out.
        response = client.get('/logout')
        logout_cookies = _parse_cookies(response.headers.getlist('Set-Cookie'))

        cookie = logout_cookies[cookie_name]
        classic_cookie = logout_cookies[classic_cookie_name]

        self.assertEqual(cookie['value'], '', 'Session cookie is unset')
        self.assertEqual(cookie['Max-Age'], '0', 'Session cookie is expired')
        self.assertLessEqual(parse(cookie['Expires']), datetime.now(UTC),
                             "Session cookie is expired")
        self.assertEqual(cookie['Domain'], 'arxiv.org', 'Domain is set')
        self.assertEqual(classic_cookie['value'], '',
                         'Classic cookie is unset')
        self.assertEqual(classic_cookie['Max-Age'], '0',
                         'Classic cookie is expired')
        self.assertLessEqual(parse(classic_cookie['Expires']),
                             datetime.now(UTC),
                             "Classic cookie is expired")
        self.assertEqual(classic_cookie['Domain'], 'arxiv.org',
                         'Classic cookie domain is set')
        self.assertEqual(logout_cookies['submit_session']['Max-Age'], '0',
                         'Legacy submission cookie is expired')


    def test_post_login_empty(self):
        """Empty POST request to /login."""
        form_data = {'username': 'foouser', 'password': ''}
        client = self.app.test_client()
        response = client.post('/login', data=form_data)
        self.assertEqual(response.status_code, status.HTTP_400_BAD_REQUEST)

        response = client.post('/login', data=form_data)
        self.assertEqual(response.status_code, status.HTTP_400_BAD_REQUEST)

        response = client.post('/login', data=form_data)
        self.assertEqual(response.status_code, status.HTTP_400_BAD_REQUEST)

        response = client.post('/login', data=form_data)
        self.assertEqual(response.status_code, status.HTTP_400_BAD_REQUEST)

<<<<<<< HEAD
    # @given(st.text()) #Limited to utf-8
    # @settings(max_examples=50)
    # def test_post_login_fuzz(self, fuzzed_pw):
    #     """Fuzz POST request to /login."""
    #     if fuzzed_pw == 'thepassword':
    #         return
    #     form_data = {'username': 'foouser', 'password': fuzzed_pw}
    #     client = self.app.test_client()
    #     response = client.post('/login', data=form_data)
    #     self.assertEqual(response.status_code, status.HTTP_400_BAD_REQUEST)
=======

    @given(st.text()) #Limited to utf-8
    @settings(max_examples=5000)
    def test_post_login_fuzz(self, fuzzed_pw):
        """Fuzz POST request to /login."""
        if fuzzed_pw == 'thepassword':
            return
        form_data = {'username': 'foouser', 'password': fuzzed_pw}
        client = self.app.test_client()
        response = client.post('/login', data=form_data)
        self.assertEqual(response.status_code, status.HTTP_400_BAD_REQUEST)


    def test_post_login_with_next_page(self):
        """POST request to /login with valid form data but bad next_page."""
        client = self.app.test_client()
        client.environ_base = self.environ_base
        form_data = {'username': 'foouser', 'password': 'thepassword'}
        bad_next_page = 'https://bbc.co.uk'
        response = client.post(f'/login?next_page={bad_next_page}', data=form_data)
        self.assertEqual(response.status_code, status.HTTP_303_SEE_OTHER)

        assert bad_next_page not in response.headers['Location'] #  redirect should NOT point at value of `bad_next_page` param

        # Now client should be logged in

        bad_next_page = 'https://bbc.co.uk'
        response = client.post(f'/login?next_page={bad_next_page}', data=form_data)
        self.assertEqual(response.status_code, status.HTTP_303_SEE_OTHER)
        assert bad_next_page not in response.headers['Location'] #  redirect should NOT point at value of `bad_next_page` param



    def test_post_login_with_next_page_implicit_protocol(self):
        """POST request to /login with valid form data but bad next_page."""
        client = self.app.test_client()
        client.environ_base = self.environ_base
        form_data = {'username': 'foouser', 'password': 'thepassword'}
        bad_next_page = '//bbc.co.uk'
        response = client.post(f'/login?next_page={bad_next_page}', data=form_data)
        self.assertEqual(response.status_code, status.HTTP_303_SEE_OTHER)
        assert bad_next_page not in response.headers['Location'] #  redirect should NOT point at value of `bad_next_page` param
        assert "bbc" not in response.headers['Location'] #  redirect should NOT point at value of `bad_next_page` param

        # Now client should be logged in
        bad_next_page = '//bbc.co.uk'  # implied protocol, gets a https: added by client browser on redirect
        response = client.post(f'/login?next_page={bad_next_page}', data=form_data)
        self.assertEqual(response.status_code, status.HTTP_303_SEE_OTHER)
        assert bad_next_page not in response.headers['Location'] #  redirect should NOT point at value of `bad_next_page` param
        assert "bbc" not in response.headers['Location'] #  redirect should NOT point at value of `bad_next_page` param
>>>>>>> 734f88e5
<|MERGE_RESOLUTION|>--- conflicted
+++ resolved
@@ -422,21 +422,8 @@
         response = client.post('/login', data=form_data)
         self.assertEqual(response.status_code, status.HTTP_400_BAD_REQUEST)
 
-<<<<<<< HEAD
-    # @given(st.text()) #Limited to utf-8
-    # @settings(max_examples=50)
-    # def test_post_login_fuzz(self, fuzzed_pw):
-    #     """Fuzz POST request to /login."""
-    #     if fuzzed_pw == 'thepassword':
-    #         return
-    #     form_data = {'username': 'foouser', 'password': fuzzed_pw}
-    #     client = self.app.test_client()
-    #     response = client.post('/login', data=form_data)
-    #     self.assertEqual(response.status_code, status.HTTP_400_BAD_REQUEST)
-=======
-
     @given(st.text()) #Limited to utf-8
-    @settings(max_examples=5000)
+    @settings(max_examples=2000, deadline=1000)
     def test_post_login_fuzz(self, fuzzed_pw):
         """Fuzz POST request to /login."""
         if fuzzed_pw == 'thepassword':
@@ -483,5 +470,4 @@
         response = client.post(f'/login?next_page={bad_next_page}', data=form_data)
         self.assertEqual(response.status_code, status.HTTP_303_SEE_OTHER)
         assert bad_next_page not in response.headers['Location'] #  redirect should NOT point at value of `bad_next_page` param
-        assert "bbc" not in response.headers['Location'] #  redirect should NOT point at value of `bad_next_page` param
->>>>>>> 734f88e5
+        assert "bbc" not in response.headers['Location'] #  redirect should NOT point at value of `bad_next_page` param