"""Provides Flask integration for the external user interface."""

from typing import Any, Callable
from datetime import datetime, timedelta
from functools import wraps
from pytz import timezone
from flask import Blueprint, render_template, url_for, abort, request, \
    make_response, redirect, current_app, send_file, Response
from arxiv import status
from arxiv.users.auth.decorators import scoped
from arxiv.users.auth import scopes
from arxiv.users import domain
from arxiv.base import logging
from accounts.controllers import captcha_image, registration, authentication

from werkzeug.exceptions import BadRequest

EASTERN = timezone('US/Eastern')

logger = logging.getLogger(__name__)

blueprint = Blueprint('ui', __name__, url_prefix='')


def user_is_owner(session: domain.Session, user_id: str, **kw: Any) -> bool:
    """Determine whether the authenticated user matches the requested user."""
    return bool(session.user.user_id == user_id)


def anonymous_only(func: Callable) -> Callable:
    """Redirect logged-in users to their profile."""
    @wraps(func)
    def wrapper(*args: Any, **kwargs: Any) -> Any:
        if request.session:
            user = request.session.user
            target = url_for('account', user_id=user.user_id)
            content = redirect(target, code=status.HTTP_303_SEE_OTHER)
            response = make_response(content)
            return response
        return func(*args, **kwargs)
    return wrapper


def set_cookies(response: Response, data: dict) -> None:
    """
    Update a :class:`.Response` with cookies in controller data.

    Contollers seeking to update cookies must include a 'cookies' key
    in their response data.
    """
    # Set the session cookie.
    cookies = data.pop('cookies')
    if cookies is None:
        return None
    for cookie_key, (cookie_value, expires) in cookies.items():
        cookie_name = current_app.config[f'{cookie_key.upper()}_NAME']
        max_age = timedelta(seconds=expires)
        # expires_date = expires_date.replace(tzinfo=EASTERN)
        logger.debug('Set cookie %s with %s, max_age %s',
                     cookie_name, cookie_value, max_age)
        params = dict(httponly=True)
        if current_app.config['AUTH_SESSION_COOKIE_SECURE']:
            # Setting samesite to lax, to allow reasonable links to
            # authenticated views using GET requests.
            params.update({'secure': True, 'samesite': 'lax'})
        response.set_cookie(cookie_name, cookie_value, max_age=max_age,
                            **params)


<<<<<<< HEAD
@blueprint.route('/register', methods=['GET', 'POST'])
=======
# This is unlikely to be useful once the classic submission UI is disabled.
def unset_submission_cookie(response: Response) -> None:
    """
    Unset the legacy Catalyst submission cookie.

    In addition to the authenticated session (which was originally from the
    Tapir auth system), Catalyst also tracks a session used specifically for
    the submission process. The legacy Catalyst controller sets this
    automatically, so we don't need to do anything on login. But on logout,
    if this cookie is not cleared, Catalyst may attempt to use the same
    submission session upon subsequent logins. This can lead to weird
    inconsistencies.
    """
    response.set_cookie('submit_session', '', max_age=0, httponly=True)


# @blueprint.route('/register', methods=['GET', 'POST'])
>>>>>>> 805c7ed7
@anonymous_only
def register() -> Response:
    """Interface for creating new accounts."""
    captcha_secret = current_app.config['CAPTCHA_SECRET']
    ip_address = request.remote_addr
    next_page = request.args.get('next_page', url_for('account'))
    data, code, headers = registration.register(request.method, request.form,
                                                captcha_secret, ip_address,
                                                next_page)

    # Flask puts cookie-setting methods on the response, so we do that here
    # instead of in the controller.
    if code is status.HTTP_303_SEE_OTHER:
        response = make_response(redirect(headers['Location'], code=code))
        set_cookies(response, data)
        return response
    content = render_template("accounts/register.html", **data)
    response = make_response(content, code, headers)
    return response


# @blueprint.route('/<string:user_id>/profile', methods=['GET'])
# @scoped(scopes.VIEW_PROFILE, authorizer=user_is_owner)
# def view_profile(user_id: str) -> Response:
#     """User can view their account information."""
#     data, code, headers = registration.view_profile(user_id, request.session)
#     return render_template("accounts/profile.html", **data)


# @blueprint.route('/<string:user_id>/profile/edit', methods=['GET', 'POST'])
# @scoped(scopes.EDIT_PROFILE, authorizer=user_is_owner)
# def edit_profile(user_id: str) -> Response:
#     """User can update their account information."""
#     data, code, headers = registration.edit_profile(request.method, user_id,
#                                                     request.session,
#                                                     request.form,
#                                                     request.remote_addr)
#     if code is status.HTTP_303_SEE_OTHER:
#         target = url_for('ui.view_profile', user_id=user_id)
#         response = make_response(redirect(target, code=code))
#         set_cookies(response, data)
#         return response
#     content = render_template("accounts/edit_profile.html", **data)
#     response = make_response(content, code, headers)
#     return response


@blueprint.route('/login', methods=['GET', 'POST'])
@anonymous_only
def login() -> Response:
    """User can log in with username and password, or permanent token."""
    ip_address = request.remote_addr
    form_data = request.form
    next_page = request.args.get('next_page', url_for('account'))
    logger.debug('Request to log in, then redirect to %s', next_page)
    data, code, headers = authentication.login(request.method,
                                               form_data, ip_address,
                                               next_page)
    data.update({'pagetitle': 'Log in to arXiv'})
    # Flask puts cookie-setting methods on the response, so we do that here
    # instead of in the controller.
    if code is status.HTTP_303_SEE_OTHER:
        # Set the session cookie.
        response = make_response(redirect(headers.get('Location'), code=code))
        set_cookies(response, data)
        unset_submission_cookie(response)    # Fix for ARXIVNG-1149.
        return response

    # Form is invalid, or login failed.
    return render_template("accounts/login.html", **data), code


@blueprint.route('/logout', methods=['GET'])
def logout() -> Response:
    """Log out of arXiv."""
    session_cookie_key = current_app.config['AUTH_SESSION_COOKIE_NAME']
    classic_cookie_key = current_app.config['CLASSIC_COOKIE_NAME']
    session_cookie = request.cookies.get(session_cookie_key, None)
    classic_cookie = request.cookies.get(classic_cookie_key, None)
    next_page = request.args.get('next_page', url_for('ui.login'))
    logger.debug('Request to log out, then redirect to %s', next_page)
    data, code, headers = authentication.logout(session_cookie, classic_cookie,
                                                next_page)
    # Flask puts cookie-setting methods on the response, so we do that here
    # instead of in the controller.
    if code is status.HTTP_303_SEE_OTHER:
        logger.debug('Redirecting to %s: %i', headers.get('Location'), code)
        response = make_response(redirect(headers.get('Location'), code=code))
        set_cookies(response, data)
        unset_submission_cookie(response)    # Fix for ARXIVNG-1149.
        return response
    return redirect(url_for('get_login'), code=status.HTTP_302_FOUND)


@blueprint.route('/captcha', methods=['GET'])
@anonymous_only
def captcha() -> Response:
    """Provide the image for stateless stateless_captcha."""
    secret = current_app.config['CAPTCHA_SECRET']
    font = current_app.config.get('CAPTCHA_FONT')
    token = request.args.get('token')
    data, code, headers = captcha_image.get(token, secret, request.remote_addr, font)
    return send_file(data['image'], mimetype=data['mimetype']), code, headers<|MERGE_RESOLUTION|>--- conflicted
+++ resolved
@@ -67,9 +67,6 @@
                             **params)
 
 
-<<<<<<< HEAD
-@blueprint.route('/register', methods=['GET', 'POST'])
-=======
 # This is unlikely to be useful once the classic submission UI is disabled.
 def unset_submission_cookie(response: Response) -> None:
     """
@@ -87,7 +84,6 @@
 
 
 # @blueprint.route('/register', methods=['GET', 'POST'])
->>>>>>> 805c7ed7
 @anonymous_only
 def register() -> Response:
     """Interface for creating new accounts."""
