--- conflicted
+++ resolved
@@ -31,12 +31,8 @@
     @wraps(func)
     def wrapper(*args: Any, **kwargs: Any) -> Any:
         if request.auth:
-<<<<<<< HEAD
-            return make_response(redirect(_checked_next_page(), code=status.HTTP_303_SEE_OTHER))
-=======
             next_page = good_next_page(request.args.get('next_page',None))
             return make_response(redirect(next_page, code=status.HTTP_303_SEE_OTHER))
->>>>>>> 16f967e5
         else:
             return func(*args, **kwargs)
     return wrapper
