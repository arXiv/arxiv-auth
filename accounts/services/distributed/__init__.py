"""Provides a distributed session store."""

<<<<<<< HEAD
import json
import time
import uuid

from typing import Any, Optional, Union

from functools import wraps
import redis


from accounts.domain import UserData, SessionData
from accounts.services.exceptions import SessionCreationFailed, \
    SessionDeletionFailed, SessionUnknown
=======
from functools import wraps
import json
import redis
import time
import uuid

from accounts.domain import UserData, SessionData
from accounts.services.exceptions import *
>>>>>>> f1bfa387
from accounts.context import get_application_config, get_application_global

from typing import Any, Optional

class RedisSession(object):
    """
    Manages a connection to Redis.

    In reality, the StrictRedis instance is thread safe, and connections are
    attached at the time a command is executed. This class simply provides a
    container for configuration.
    """

    def __init__(self, host: str, port: int, database: int) -> None:
        """Open the connection to Redis."""
        self.r = redis.StrictRedis(host=host, port=port, db=database)

    def create_session(self, user_data: UserData) -> SessionData:
        """
        Create a new session.

        Parameters
        ----------
        user_data : :class:`.UserData`

        Returns
        -------
        :class:`.SessionData`
        """
        session_id = str(uuid.uuid4())
        data = json.dumps({
            'user_id': user_data.user_id,
            'user_name': user_data.user_name,
            'user_email': user_data.user_email,

            'start_time': user_data.start_time,
            'end_time': user_data.end_time,
            'last_reissue': user_data.last_reissue,
            'ip_address': user_data.ip_address,
            'remote_host': user_data.remote_host,

            'scopes': user_data.scopes
        })

        try:
            self.r.set(session_id, data)
        except redis.exceptions.ConnectionError as e:
            raise SessionCreationFailed(f'Connection failed: {e}') from e
        except Exception as e:
            raise SessionCreationFailed(f'Failed to create: {e}') from e
        return SessionData(session_id, data)

    def delete_session(self, session_id: str) -> None:
        """
        Delete a session in the key-value store.

        Parameters
        ----------
        session_id : str
        """
        try:
            self.r.delete(session_id)
        except redis.exceptions.ConnectionError as e:
            raise SessionDeletionFailed(f'Connection failed: {e}') from e
        except Exception as e:
            raise SessionDeletionFailed(f'Failed to delete: {e}') from e

    def invalidate_session(self, session_id: str) -> None:
        """
<<<<<<< HEAD
        Invalidates a session in the key-value store.
=======
        Invalidates a session in the key-value store
>>>>>>> f1bfa387

        Parameters
        ----------
        session_id : str
        """
        try:
<<<<<<< HEAD
            session_data_raw: Union[str, bytes, bytearray] = self.get_session(session_id)
            session_data = json.loads(session_data_raw)
            session_data['end_time'] = time.time()
            data = json.dumps(session_data)
            self.r.set(session_id, data)
        except redis.exceptions.ConnectionError as e:
            raise SessionDeletionFailed(f'Connection failed: {e}') from e
        except SessionUnknown as e:
            print(f'Warn: failed to find session to delete: {e}') # TODO: log
        except Exception as e:
            raise SessionDeletionFailed(f'Failed to delete: {e}') from e

    def get_session(self, id: str) -> Union[str, bytes, bytearray]:
        """Get SessionData from session id."""
        session: Union[str, bytes, bytearray] = self.r.get(id)
        if session is None:
            raise SessionUnknown(f'Failed to find session {id}')

        return session

=======
            session_data_raw: Optional[Any] = self.get_session(session_id)
            if session_data_raw is not None:
                session_data = json.loads(session_data_raw)
                session_data['end_time'] = time.time()
                data = json.dumps(session_data)
                self.r.set(session_id, data)
            else:
                raise SessionUnknown(f'Failed to find session {session_id}')
        except redis.exceptions.ConnectionError as e:
            raise SessionDeletionFailed(f'Connection failed: {e}') from e
        except Exception as e:
            raise SessionDeletionFailed(f'Failed to delete: {e}') from e            

    def get_session(self, id: str) -> Optional[SessionData]: 
        """Get TapirSession from session id."""
    
        try:
            session = self.r.get(id)
            return session
        except Exception as e:
            return None
>>>>>>> f1bfa387

def init_app(app: object = None) -> None:
    """Set default configuration parameters for an application instance."""
    config = get_application_config(app)
    config.setdefault('REDIS_HOST', 'localhost')
    config.setdefault('REDIS_PORT', '6379')
    config.setdefault('REDIS_DATABASE', '0')


def get_redis_session(app: object = None) -> RedisSession:
    """Get a new session with the search index."""
    config = get_application_config(app)
    host = config.get('REDIS_HOST', 'localhost')
    port = int(config.get('REDIS_PORT', '6379'))
    database = int(config.get('REDIS_DATABASE', '0'))
    return RedisSession(host, port, database)


def current_session() -> RedisSession:
    """Get/create :class:`.SearchSession` for this context."""
    g = get_application_global()
    if not g:
        return get_redis_session()
    if 'redis' not in g:
        g.redis = get_redis_session()     # type: ignore
    return g.redis      # type: ignore


@wraps(RedisSession.create_session)
def create_session(user_data: UserData) -> SessionData:
    """
    Create a new session.

    Parameters
    ----------
    user_data : :class:`.UserData`

    Returns
    -------
    :class:`.SessionData`
    """
    return current_session().create_session(user_data)


@wraps(RedisSession.get_session)
def get_session(session_id: str) -> Optional[Any]:
    """
    Invalidates a session in the key-value store.

    Parameters
    ----------
    session_id : str
    """
<<<<<<< HEAD
    return current_session().get_session(session_id)

=======
    return current_session().get_session(session_id)    
>>>>>>> f1bfa387

@wraps(RedisSession.delete_session)
def delete_session(session_id: str) -> None:
    """
    Delete a session in the key-value store.

    Parameters
    ----------
    session_id : str
    """
    return current_session().delete_session(session_id)

<<<<<<< HEAD

=======
>>>>>>> f1bfa387
@wraps(RedisSession.invalidate_session)
def invalidate_session(session_id: str) -> None:
    """
    Invalidates a session in the key-value store.

    Parameters
    ----------
    session_id : str
    """
<<<<<<< HEAD
    return current_session().invalidate_session(session_id)
=======
    return current_session().invalidate_session(session_id)    
>>>>>>> f1bfa387
<|MERGE_RESOLUTION|>--- conflicted
+++ resolved
@@ -1,6 +1,5 @@
 """Provides a distributed session store."""
 
-<<<<<<< HEAD
 import json
 import time
 import uuid
@@ -14,16 +13,6 @@
 from accounts.domain import UserData, SessionData
 from accounts.services.exceptions import SessionCreationFailed, \
     SessionDeletionFailed, SessionUnknown
-=======
-from functools import wraps
-import json
-import redis
-import time
-import uuid
-
-from accounts.domain import UserData, SessionData
-from accounts.services.exceptions import *
->>>>>>> f1bfa387
 from accounts.context import get_application_config, get_application_global
 
 from typing import Any, Optional
@@ -93,18 +82,13 @@
 
     def invalidate_session(self, session_id: str) -> None:
         """
-<<<<<<< HEAD
         Invalidates a session in the key-value store.
-=======
-        Invalidates a session in the key-value store
->>>>>>> f1bfa387
 
         Parameters
         ----------
         session_id : str
         """
         try:
-<<<<<<< HEAD
             session_data_raw: Union[str, bytes, bytearray] = self.get_session(session_id)
             session_data = json.loads(session_data_raw)
             session_data['end_time'] = time.time()
@@ -125,29 +109,6 @@
 
         return session
 
-=======
-            session_data_raw: Optional[Any] = self.get_session(session_id)
-            if session_data_raw is not None:
-                session_data = json.loads(session_data_raw)
-                session_data['end_time'] = time.time()
-                data = json.dumps(session_data)
-                self.r.set(session_id, data)
-            else:
-                raise SessionUnknown(f'Failed to find session {session_id}')
-        except redis.exceptions.ConnectionError as e:
-            raise SessionDeletionFailed(f'Connection failed: {e}') from e
-        except Exception as e:
-            raise SessionDeletionFailed(f'Failed to delete: {e}') from e            
-
-    def get_session(self, id: str) -> Optional[SessionData]: 
-        """Get TapirSession from session id."""
-    
-        try:
-            session = self.r.get(id)
-            return session
-        except Exception as e:
-            return None
->>>>>>> f1bfa387
 
 def init_app(app: object = None) -> None:
     """Set default configuration parameters for an application instance."""
@@ -201,12 +162,8 @@
     ----------
     session_id : str
     """
-<<<<<<< HEAD
     return current_session().get_session(session_id)
 
-=======
-    return current_session().get_session(session_id)    
->>>>>>> f1bfa387
 
 @wraps(RedisSession.delete_session)
 def delete_session(session_id: str) -> None:
@@ -219,10 +176,7 @@
     """
     return current_session().delete_session(session_id)
 
-<<<<<<< HEAD
 
-=======
->>>>>>> f1bfa387
 @wraps(RedisSession.invalidate_session)
 def invalidate_session(session_id: str) -> None:
     """
@@ -232,8 +186,4 @@
     ----------
     session_id : str
     """
-<<<<<<< HEAD
-    return current_session().invalidate_session(session_id)
-=======
-    return current_session().invalidate_session(session_id)    
->>>>>>> f1bfa387
+    return current_session().invalidate_session(session_id)